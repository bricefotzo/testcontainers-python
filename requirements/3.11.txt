#
# This file is autogenerated by pip-compile with Python 3.11
# by the following command:
#
#    pip-compile --output-file=requirements/3.11.txt --resolver=backtracking requirements.in
#
-e file:meta
    # via -r requirements.in
-e file:arangodb
    # via -r requirements.in
-e file:azurite
    # via -r requirements.in
-e file:clickhouse
    # via -r requirements.in
-e file:compose
    # via -r requirements.in
-e file:core
    # via
    #   -r requirements.in
    #   testcontainers
    #   testcontainers-arangodb
    #   testcontainers-azurite
    #   testcontainers-clickhouse
    #   testcontainers-compose
    #   testcontainers-elasticsearch
    #   testcontainers-gcp
    #   testcontainers-kafka
    #   testcontainers-keycloak
    #   testcontainers-localstack
    #   testcontainers-minio
    #   testcontainers-mongodb
    #   testcontainers-mssql
    #   testcontainers-mysql
    #   testcontainers-neo4j
    #   testcontainers-nginx
    #   testcontainers-opensearch
    #   testcontainers-oracle
    #   testcontainers-postgres
    #   testcontainers-rabbitmq
    #   testcontainers-redis
    #   testcontainers-selenium
-e file:elasticsearch
    # via -r requirements.in
-e file:google
    # via -r requirements.in
-e file:kafka
    # via -r requirements.in
-e file:keycloak
    # via -r requirements.in
-e file:localstack
    # via -r requirements.in
-e file:minio
    # via -r requirements.in
-e file:mongodb
    # via -r requirements.in
-e file:mssql
    # via -r requirements.in
-e file:mysql
    # via -r requirements.in
-e file:neo4j
    # via -r requirements.in
-e file:nginx
    # via -r requirements.in
-e file:opensearch
    # via -r requirements.in
-e file:oracle
    # via -r requirements.in
-e file:postgres
    # via -r requirements.in
-e file:rabbitmq
    # via -r requirements.in
-e file:redis
    # via -r requirements.in
-e file:selenium
    # via -r requirements.in
alabaster==0.7.13
    # via sphinx
asn1crypto==1.5.1
    # via scramp
async-generator==1.10
    # via trio
async-timeout==4.0.2
    # via redis
attrs==22.2.0
    # via
    #   jsonschema
    #   outcome
    #   trio
azure-core==1.26.4
    # via azure-storage-blob
azure-storage-blob==12.15.0
    # via testcontainers-azurite
babel==2.12.1
    # via sphinx
bcrypt==4.0.1
    # via paramiko
bleach==6.0.0
    # via readme-renderer
cachetools==5.3.0
    # via google-auth
certifi==2022.12.7
    # via
    #   minio
    #   opensearch-py
    #   requests
    #   selenium
cffi==1.15.1
    # via
    #   cryptography
    #   pynacl
charset-normalizer==3.1.0
    # via requests
clickhouse-driver==0.2.5
    # via testcontainers-clickhouse
<<<<<<< HEAD
coverage[toml]==7.2.1
    # via
    #   pytest-cov
=======
coverage[toml]==7.2.3
    # via pytest-cov
>>>>>>> 7636c80c
cryptography==36.0.2
    # via
    #   -r requirements.in
    #   azure-storage-blob
    #   paramiko
    #   secretstorage
cx-oracle==8.3.0
    # via testcontainers-oracle
deprecation==2.1.0
    # via python-keycloak
distro==1.8.0
    # via docker-compose
dnspython==2.3.0
    # via pymongo
docker[ssh]==6.0.1
    # via
    #   docker-compose
    #   testcontainers-core
docker-compose==1.29.2
    # via testcontainers-compose
dockerpty==0.4.1
    # via docker-compose
docopt==0.6.2
    # via docker-compose
docutils==0.19
    # via
    #   readme-renderer
    #   sphinx
ecdsa==0.18.0
    # via python-jose
entrypoints==0.3
    # via flake8
exceptiongroup==1.1.1
    # via trio-websocket
flake8==3.7.9
    # via -r requirements.in
google-api-core[grpc]==2.11.0
    # via google-cloud-pubsub
google-auth==2.17.2
    # via google-api-core
google-cloud-pubsub==2.16.0
    # via testcontainers-gcp
googleapis-common-protos[grpc]==1.59.0
    # via
    #   google-api-core
    #   grpc-google-iam-v1
    #   grpcio-status
greenlet==2.0.2
    # via sqlalchemy
grpc-google-iam-v1==0.12.6
    # via google-cloud-pubsub
grpcio==1.53.0
    # via
    #   google-api-core
    #   google-cloud-pubsub
    #   googleapis-common-protos
    #   grpc-google-iam-v1
    #   grpcio-status
grpcio-status==1.53.0
    # via
    #   google-api-core
    #   google-cloud-pubsub
h11==0.14.0
    # via wsproto
idna==3.4
    # via
    #   requests
    #   trio
imagesize==1.4.1
    # via sphinx
importlib-metadata==6.3.0
    # via
    #   keyring
    #   twine
iniconfig==2.0.0
    # via pytest
isodate==0.6.1
    # via azure-storage-blob
jaraco-classes==3.2.3
    # via keyring
jeepney==0.8.0
    # via
    #   keyring
    #   secretstorage
jinja2==3.1.2
    # via sphinx
jsonschema==3.2.0
    # via docker-compose
kafka-python==2.0.2
    # via testcontainers-kafka
keyring==23.13.1
    # via twine
markdown-it-py==2.2.0
    # via rich
markupsafe==2.1.2
    # via jinja2
mccabe==0.6.1
    # via flake8
mdurl==0.1.2
    # via markdown-it-py
minio==7.1.14
    # via testcontainers-minio
more-itertools==9.1.0
    # via jaraco-classes
neo4j==5.7.0
    # via testcontainers-neo4j
opensearch-py==2.2.0
    # via testcontainers-opensearch
outcome==1.2.0
    # via trio
packaging==23.1
    # via
    #   deprecation
    #   docker
    #   pytest
    #   sphinx
paramiko==3.1.0
    # via docker
pg8000==1.29.4
    # via -r requirements.in
pika==1.3.1
    # via testcontainers-rabbitmq
pkginfo==1.9.6
    # via twine
pluggy==1.0.0
    # via pytest
proto-plus==1.22.2
    # via google-cloud-pubsub
protobuf==4.22.1
    # via
    #   google-api-core
    #   google-cloud-pubsub
    #   googleapis-common-protos
    #   grpc-google-iam-v1
    #   grpcio-status
    #   proto-plus
psycopg2-binary==2.9.6
    # via testcontainers-postgres
pyasn1==0.4.8
    # via
    #   pyasn1-modules
    #   python-jose
    #   rsa
pyasn1-modules==0.2.8
    # via google-auth
pycodestyle==2.5.0
    # via flake8
pycparser==2.21
    # via cffi
pyflakes==2.1.1
    # via flake8
pygments==2.15.0
    # via
    #   readme-renderer
    #   rich
    #   sphinx
pyjwt==2.6.0
    # via python-arango
pymongo==4.3.3
    # via testcontainers-mongodb
pymssql==2.2.7
    # via testcontainers-mssql
pymysql==1.0.3
    # via testcontainers-mysql
pynacl==1.5.0
    # via paramiko
pyrsistent==0.19.3
    # via jsonschema
pysocks==1.7.1
    # via urllib3
pytest==7.3.0
    # via
    #   -r requirements.in
    #   pytest-cov
pytest-cov==4.0.0
    # via -r requirements.in
python-arango==7.5.7
    # via testcontainers-arangodb
python-dateutil==2.8.2
    # via
    #   opensearch-py
    #   pg8000
python-dotenv==0.21.1
    # via docker-compose
python-jose==3.3.0
    # via python-keycloak
python-keycloak==2.15.3
    # via testcontainers-keycloak
pytz==2023.3
    # via
    #   clickhouse-driver
    #   neo4j
pytz-deprecation-shim==0.1.0.post0
    # via tzlocal
pyyaml==5.4.1
    # via docker-compose
readme-renderer==37.3
    # via twine
redis==4.5.4
    # via testcontainers-redis
requests==2.28.2
    # via
    #   azure-core
    #   docker
    #   docker-compose
    #   google-api-core
    #   opensearch-py
    #   python-arango
    #   python-keycloak
    #   requests-toolbelt
    #   sphinx
    #   twine
requests-toolbelt==0.10.1
    # via
    #   python-arango
    #   python-keycloak
    #   twine
rfc3986==2.0.0
    # via twine
rich==13.3.4
    # via twine
rsa==4.9
    # via
    #   google-auth
    #   python-jose
scramp==1.4.4
    # via pg8000
secretstorage==3.3.3
    # via keyring
selenium==4.8.3
    # via testcontainers-selenium
six==1.16.0
    # via
    #   azure-core
    #   bleach
    #   dockerpty
    #   ecdsa
    #   google-auth
    #   isodate
    #   jsonschema
    #   opensearch-py
    #   python-dateutil
    #   websocket-client
sniffio==1.3.0
    # via trio
snowballstemmer==2.2.0
    # via sphinx
sortedcontainers==2.4.0
    # via trio
sphinx==6.1.3
    # via -r requirements.in
sphinxcontrib-applehelp==1.0.4
    # via sphinx
sphinxcontrib-devhelp==1.0.2
    # via sphinx
sphinxcontrib-htmlhelp==2.0.1
    # via sphinx
sphinxcontrib-jsmath==1.0.1
    # via sphinx
sphinxcontrib-qthelp==1.0.3
    # via sphinx
sphinxcontrib-serializinghtml==1.1.5
    # via sphinx
sqlalchemy==2.0.9
    # via
    #   testcontainers-mssql
    #   testcontainers-mysql
    #   testcontainers-oracle
    #   testcontainers-postgres
texttable==1.6.7
    # via docker-compose
trio==0.22.0
    # via
    #   selenium
    #   trio-websocket
trio-websocket==0.10.2
    # via selenium
twine==4.0.2
    # via -r requirements.in
typing-extensions==4.5.0
    # via
    #   azure-core
    #   azure-storage-blob
    #   sqlalchemy
tzdata==2023.3
    # via pytz-deprecation-shim
tzlocal==4.3
    # via clickhouse-driver
urllib3[socks]==1.26.15
    # via
    #   docker
    #   minio
    #   opensearch-py
    #   python-arango
    #   python-keycloak
    #   requests
    #   selenium
    #   twine
webencodings==0.5.1
    # via bleach
websocket-client==0.59.0
    # via
    #   docker
    #   docker-compose
wheel==0.40.0
    # via -r requirements.in
wrapt==1.15.0
    # via testcontainers-core
wsproto==1.2.0
    # via trio-websocket
zipp==3.15.0
    # via importlib-metadata

# The following packages are considered to be unsafe in a requirements file:
# setuptools<|MERGE_RESOLUTION|>--- conflicted
+++ resolved
@@ -112,14 +112,8 @@
     # via requests
 clickhouse-driver==0.2.5
     # via testcontainers-clickhouse
-<<<<<<< HEAD
-coverage[toml]==7.2.1
-    # via
-    #   pytest-cov
-=======
 coverage[toml]==7.2.3
     # via pytest-cov
->>>>>>> 7636c80c
 cryptography==36.0.2
     # via
     #   -r requirements.in
